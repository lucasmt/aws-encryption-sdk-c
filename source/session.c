--- conflicted
+++ resolved
@@ -37,25 +37,16 @@
     aws_cryptosdk_hdr_clean_up(session->alloc, &session->header);
 
     /* Stash the state we want to keep and zero the rest */
-<<<<<<< HEAD
     struct aws_cryptosdk_session new_session;
-    aws_cryptosdk_secure_zero(&new_session, sizeof(new_session));
+    aws_secure_zero(&new_session, sizeof(new_session));
     new_session.alloc = session->alloc;
     new_session.cmm = session->cmm;
     new_session.frame_size = session->frame_size;
     new_session.mode = mode;
 
     // Make sure we scrub any sensitive data from the old session before overwriting it.
-    aws_cryptosdk_secure_zero(session, sizeof(*session));
+    aws_secure_zero(session, sizeof(*session));
     *session = new_session;
-=======
-    struct aws_allocator *alloc = session->alloc;
-    size_t frame_size = session->frame_size;
-    aws_secure_zero(session, sizeof(*session));
-    session->alloc = alloc;
-    session->frame_size = frame_size;
-    session->mode = mode;
->>>>>>> bdb328b2
 
     // Finally set an initial estimate of one byte - this just ensures we get far enough in to process that we can
     // figure out the true estimate
