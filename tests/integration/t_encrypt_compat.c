--- conflicted
+++ resolved
@@ -187,16 +187,11 @@
     struct aws_cryptosdk_session *session = NULL;
     struct aws_cryptosdk_cmm *cmm = NULL;
 
-<<<<<<< HEAD
-    if (!(cmm = aws_cryptosdk_default_cmm_new(aws_default_allocator(), aws_cryptosdk_zero_keyring_new()))) abort();
-    if (aws_cryptosdk_default_cmm_set_alg_id(cmm, alg_to_use)) abort();
-    if (!(session = aws_cryptosdk_session_new_from_cmm(aws_default_allocator(), AWS_CRYPTOSDK_ENCRYPT, cmm))) abort();
-=======
     if (!(kr = aws_cryptosdk_zero_keyring_new(alloc))) abort();
     if (!(cmm = aws_cryptosdk_default_cmm_new(alloc, kr))) abort();
+    if (aws_cryptosdk_default_cmm_set_alg_id(cmm, alg_to_use)) abort();
     if (!(session = aws_cryptosdk_session_new_from_cmm(alloc, AWS_CRYPTOSDK_ENCRYPT, cmm))) abort();
     aws_cryptosdk_keyring_release(kr);
->>>>>>> 5a2a1866
     aws_cryptosdk_cmm_release(cmm);
 
     aws_cryptosdk_session_set_message_size(session, sizeof(plaintext));
@@ -230,13 +225,9 @@
     struct aws_cryptosdk_session *session = NULL;
     struct aws_cryptosdk_cmm *cmm = NULL;
 
-<<<<<<< HEAD
-    if (!(cmm = aws_cryptosdk_default_cmm_new(aws_default_allocator(), aws_cryptosdk_zero_keyring_new()))) abort();
-    if (aws_cryptosdk_default_cmm_set_alg_id(cmm, alg_to_use)) abort();
-=======
     if (!(kr = aws_cryptosdk_zero_keyring_new(alloc))) abort();
     if (!(cmm = aws_cryptosdk_default_cmm_new(alloc, kr))) abort();
->>>>>>> 5a2a1866
+    if (aws_cryptosdk_default_cmm_set_alg_id(cmm, alg_to_use)) abort();
     if (!(session = aws_cryptosdk_session_new_from_cmm(aws_default_allocator(), AWS_CRYPTOSDK_ENCRYPT, cmm))) abort();
     aws_cryptosdk_keyring_release(kr);
     aws_cryptosdk_cmm_release(cmm);
