/*
 * Copyright 2018 Amazon.com, Inc. or its affiliates. All Rights Reserved.
 *
 * Licensed under the Apache License, Version 2.0 (the "License"). You may not use
 * this file except in compliance with the License. A copy of the License is
 * located at
 *
 *     http://aws.amazon.com/apache2.0/
 *
 * or in the "license" file accompanying this file. This file is distributed on an
 * "AS IS" BASIS, WITHOUT WARRANTIES OR CONDITIONS OF ANY KIND, either express or
 * implied. See the License for the specific language governing permissions and
 * limitations under the License.
 */

#include <stdio.h>
#include <stdlib.h>
#include <string.h>
#include "testing.h"
#include "testutil.h"

#include <aws/common/encoding.h>

#include <aws/cryptosdk/error.h>
#include <aws/cryptosdk/cipher.h>
#include <aws/cryptosdk/private/cipher.h>

static struct aws_byte_cursor cursor_from_c_string(const char *str) {
    struct aws_byte_buf buf = aws_byte_buf_from_c_str(str);
    return aws_byte_cursor_from_buf(&buf);
}

static const char test_data[] = "Hello, world!";
static const struct aws_byte_cursor test_cursor = { .ptr = (uint8_t *)test_data, .len = sizeof(test_data) - 1 };

static const enum aws_cryptosdk_alg_id SIG_ALGORITHMS[] = {
    AES_128_GCM_IV12_AUTH16_KDSHA256_SIGEC256,
    AES_192_GCM_IV12_AUTH16_KDSHA384_SIGEC384,
    AES_256_GCM_IV12_AUTH16_KDSHA384_SIGEC384
};

#define FOREACH_ALGORITHM(props) \
    const struct aws_cryptosdk_alg_properties *props; \
    for (const enum aws_cryptosdk_alg_id *p_alg_id = SIG_ALGORITHMS; \
         p_alg_id != (const void *)((const uint8_t *)SIG_ALGORITHMS + sizeof(SIG_ALGORITHMS)) \
            && (props = aws_cryptosdk_alg_props(*p_alg_id)); p_alg_id++)


static int sign_message(
    const struct aws_cryptosdk_alg_properties *props,
    struct aws_string **pubkey,
    struct aws_string **sig,
    const struct aws_byte_cursor *data
) {
    struct aws_cryptosdk_signctx *ctx;

    TEST_ASSERT_SUCCESS(
        aws_cryptosdk_sig_sign_start_keygen(&ctx, aws_default_allocator(), pubkey, props)
    );

    TEST_ASSERT_ADDR_NOT_NULL(ctx);

    TEST_ASSERT_SUCCESS(
        aws_cryptosdk_sig_update(ctx, *data)
    );

    TEST_ASSERT_SUCCESS(
        aws_cryptosdk_sig_sign_finish(ctx, aws_default_allocator(), sig)
    );

    return 0;
}

static int check_signature(
    const struct aws_cryptosdk_alg_properties *props,
    bool expect_valid,
    const struct aws_string *pubkey,
    const struct aws_string *sig,
    const struct aws_byte_cursor *data
) {
    struct aws_cryptosdk_signctx *ctx;

    if (expect_valid) {
        TEST_ASSERT_SUCCESS(
            aws_cryptosdk_sig_verify_start(&ctx, aws_default_allocator(), pubkey, props)
        );
    } else {
        int rv = aws_cryptosdk_sig_verify_start(&ctx, aws_default_allocator(), pubkey, props);

        if (rv != 0) {
            TEST_ASSERT_INT_EQ(aws_last_error(), AWS_CRYPTOSDK_ERR_BAD_CIPHERTEXT);
            return 0;
        }
    }

    TEST_ASSERT_SUCCESS(aws_cryptosdk_sig_update(ctx, *data));

    if (expect_valid) {
        TEST_ASSERT_SUCCESS(aws_cryptosdk_sig_verify_finish(ctx, sig));
    } else {
        TEST_ASSERT_ERROR(AWS_CRYPTOSDK_ERR_BAD_CIPHERTEXT,
            aws_cryptosdk_sig_verify_finish(ctx, sig)
        );
    }

    return 0;
}

static int t_basic_signature_sign_verify() {
    FOREACH_ALGORITHM(props) {
        struct aws_string *pub_key, *sig;

        TEST_ASSERT_SUCCESS(sign_message(props, &pub_key, &sig, &test_cursor));
        TEST_ASSERT_SUCCESS(check_signature(props, true, pub_key, sig, &test_cursor));

        aws_string_destroy(pub_key);
        aws_string_destroy(sig);
    }

    return 0;
}

static int t_signature_length() {
    FOREACH_ALGORITHM(props) {
        size_t len = props->signature_len;
        struct aws_string *pub_key, *sig;
#ifndef REDUCE_TEST_ITERATIONS
        const int iterations = 256;
#else
        const int iterations = 8;
#endif

        /*
         * Normally, EC signatures have slightly non-deterministic length in DER encoding, make sure that
         * we've successfully made them deterministic
         */
<<<<<<< HEAD
        for (int i = 0; i < 256; i++) {
=======
        for (int i = 0; i < iterations; i++) {
            size_t decoded_len;
>>>>>>> 9364dbaa
            TEST_ASSERT_SUCCESS(sign_message(props, &pub_key, &sig, &test_cursor));
            TEST_ASSERT_INT_EQ(sig->len, len);
            TEST_ASSERT_SUCCESS(check_signature(props, true, pub_key, sig, &test_cursor));

            aws_string_destroy(pub_key);
            aws_string_destroy(sig);
        }
    }

    return 0;
}

static int t_bad_signatures() {
    FOREACH_ALGORITHM(props) {
        struct aws_string *pub_key, *sig;

        TEST_ASSERT_SUCCESS(sign_message(props, &pub_key, &sig, &test_cursor));
        uint8_t *buffer = (uint8_t *)aws_string_bytes(sig);

#ifndef REDUCE_TEST_ITERATIONS
        const size_t increment = 1;
#else
        const size_t increment = 8;
#endif

        for (size_t i = 0; i < sig->len * 8; i += increment) {
            if (i < (sig->len - 1) * 8 && buffer[i/8 + 1] == '=') {
                /* The last few bits before the "=" padding don't affect the base64-decoded signature. */
                break;
            }
            buffer[i/8] ^= (1 << (i % 8));
            if (check_signature(props, false, pub_key, sig, &test_cursor)) {
                buffer[i/8] ^= (1 << (i % 8));
                fprintf(stderr, "Unexpected success for cipher suite %s at corrupted bit index %zu (byte 0x%04zx mask %02x)\n",
                    props->alg_name, i, i / 8, 1 << (1 % 8)
                );
                hexdump(stderr, buffer, sig->len);
                return 1;
            }
            buffer[i/8] ^= (1 << (i % 8));
        }

        aws_string_destroy(pub_key);
        aws_string_destroy(sig);
    }

    return 0;
}

static int t_key_mismatch() {
    FOREACH_ALGORITHM(props) {
        struct aws_string *pub_key_1, *pub_key_2, *sig;

        TEST_ASSERT_SUCCESS(sign_message(props, &pub_key_1, &sig, &test_cursor));
        aws_string_destroy(sig);

        TEST_ASSERT_SUCCESS(sign_message(props, &pub_key_2, &sig, &test_cursor));
        TEST_ASSERT_SUCCESS(check_signature(props, false, pub_key_1, sig, &test_cursor));

        aws_string_destroy(pub_key_1);
        aws_string_destroy(pub_key_2);
        aws_string_destroy(sig);
    }

    return 0;
}

static int t_corrupt_key() {
    FOREACH_ALGORITHM(props) {
        struct aws_string *pub_key, *sig;

        TEST_ASSERT_SUCCESS(sign_message(props, &pub_key, &sig, &test_cursor));

        uint8_t *buffer = (uint8_t *)aws_string_bytes(pub_key);

#ifndef REDUCE_TEST_ITERATIONS
        const size_t increment = 1;
#else
        const size_t increment = 8;
#endif

        for (size_t i = 0; i < pub_key->len * 8; i += increment) {
            /* The base64 decoding logic ignores nonzero padding bits, so skip the last byte before an = */
            if (i < (pub_key->len - 1) * 8 && buffer[i / 8 + 1] == '=') {
                continue;
            }

            buffer[i / 8] ^= 1 << (i % 8);

            if (check_signature(props, false, pub_key, sig, &test_cursor)) {
                buffer[i / 8] ^= 1 << (i % 8);
                fprintf(stderr, "Unexpected success for cipher suite %s at corrupted key bit index %zu (byte 0x%04zx mask %02x)\n",
                    props->alg_name, i, i/8, 1 << (i % 8)
                );

                buffer[i / 8] ^= 1 << (i % 8);
                check_signature(props, false, pub_key, sig, &test_cursor);
                buffer[i / 8] ^= 1 << (i % 8);
                check_signature(props, true, pub_key, sig, &test_cursor);

                fprintf(stderr, "Key:\n");
                hexdump(stderr, aws_string_bytes(pub_key), pub_key->len);

                fprintf(stderr, "Corrupt key:\n");
                buffer[i / 8] ^= 1 << (i % 8);
                hexdump(stderr, aws_string_bytes(pub_key), pub_key->len);

                check_signature(props, false, pub_key, sig, &test_cursor) ;

                fprintf(stderr, "Signature:\n");
                hexdump(stderr, aws_string_bytes(sig), sig->len);

                return 1;
            }

            buffer[i / 8] ^= 1 << (i % 8);
        }

        aws_string_destroy(pub_key);
        aws_string_destroy(sig);
    }

    return 0;
}

static int t_wrong_data() {
    FOREACH_ALGORITHM(props) {
        struct aws_string *pub_key, *sig;
        struct aws_byte_buf bad_data = aws_byte_buf_from_c_str("Hello, world?");
        struct aws_byte_cursor bad_cursor = aws_byte_cursor_from_buf(&bad_data);

        TEST_ASSERT_SUCCESS(sign_message(props, &pub_key, &sig, &test_cursor));
        TEST_ASSERT_SUCCESS(check_signature(props, false, pub_key, sig, &bad_cursor));

        aws_string_destroy(pub_key);
        aws_string_destroy(sig);
    }

    return 0;
}

static int t_partial_update() {
    FOREACH_ALGORITHM(props) {
        struct aws_string *pub_key, *sig;
        struct aws_byte_cursor d_empty = cursor_from_c_string("");
        struct aws_byte_cursor d_1_1 = cursor_from_c_string("Hello,");
        struct aws_byte_cursor d_1_2 = cursor_from_c_string(" world!");
        struct aws_byte_cursor d_2_1 = cursor_from_c_string("Hello, world");
        struct aws_byte_cursor d_2_2 = cursor_from_c_string("!");

        struct aws_cryptosdk_signctx *ctx;

        TEST_ASSERT_SUCCESS(aws_cryptosdk_sig_sign_start_keygen(&ctx, aws_default_allocator(), &pub_key, props));
        TEST_ASSERT_SUCCESS(aws_cryptosdk_sig_update(ctx, d_1_1));
        TEST_ASSERT_SUCCESS(aws_cryptosdk_sig_update(ctx, d_empty));
        TEST_ASSERT_SUCCESS(aws_cryptosdk_sig_update(ctx, d_1_2));
        TEST_ASSERT_SUCCESS(aws_cryptosdk_sig_sign_finish(ctx, aws_default_allocator(), &sig));

        TEST_ASSERT_SUCCESS(aws_cryptosdk_sig_verify_start(&ctx, aws_default_allocator(), pub_key, props));
        TEST_ASSERT_SUCCESS(aws_cryptosdk_sig_update(ctx, d_empty));
        TEST_ASSERT_SUCCESS(aws_cryptosdk_sig_update(ctx, d_2_1));
        TEST_ASSERT_SUCCESS(aws_cryptosdk_sig_update(ctx, d_2_2));
        TEST_ASSERT_SUCCESS(aws_cryptosdk_sig_update(ctx, d_empty));
        TEST_ASSERT_SUCCESS(aws_cryptosdk_sig_verify_finish(ctx, sig));

        aws_string_destroy(pub_key);
        aws_string_destroy(sig);
    }

    return 0;
}

static int t_serialize_privkey() {
    FOREACH_ALGORITHM(props) {
        struct aws_string *pub_key, *pub_key_2, *priv_key, *sig;
        struct aws_cryptosdk_signctx *ctx;

        TEST_ASSERT_SUCCESS(aws_cryptosdk_sig_sign_start_keygen(&ctx, aws_default_allocator(), &pub_key, props));
        TEST_ASSERT_SUCCESS(aws_cryptosdk_sig_get_privkey(ctx, aws_default_allocator(), &priv_key));
        aws_cryptosdk_sig_abort(ctx);

        TEST_ASSERT_SUCCESS(aws_cryptosdk_sig_sign_start(&ctx, aws_default_allocator(), &pub_key_2, props, priv_key));
        TEST_ASSERT(aws_string_compare(pub_key, pub_key_2) == 0);
        TEST_ASSERT_SUCCESS(aws_cryptosdk_sig_update(ctx, test_cursor));
        TEST_ASSERT_SUCCESS(aws_cryptosdk_sig_sign_finish(ctx, aws_default_allocator(), &sig));

        TEST_ASSERT_SUCCESS(check_signature(props, true, pub_key, sig, &test_cursor));

        aws_string_destroy(pub_key);
        aws_string_destroy(pub_key_2);
        aws_string_destroy(sig);
        aws_string_destroy_secure(priv_key);
    }

    return 0;
}

static int t_empty_signature() {
    FOREACH_ALGORITHM(props) {
        struct aws_string *pub_key, *sig;
        struct aws_byte_cursor d_empty = aws_byte_cursor_from_array("", 0);

        struct aws_cryptosdk_signctx *ctx;

        TEST_ASSERT_SUCCESS(aws_cryptosdk_sig_sign_start_keygen(&ctx, aws_default_allocator(), &pub_key, props));
        TEST_ASSERT_SUCCESS(aws_cryptosdk_sig_sign_finish(ctx, aws_default_allocator(), &sig));

        TEST_ASSERT_SUCCESS(aws_cryptosdk_sig_verify_start(&ctx, aws_default_allocator(), pub_key, props));
        TEST_ASSERT_SUCCESS(aws_cryptosdk_sig_update(ctx, d_empty));
        TEST_ASSERT_SUCCESS(aws_cryptosdk_sig_verify_finish(ctx, sig));

        aws_string_destroy(pub_key);
        aws_string_destroy(sig);
    }

    return 0;
}

static int testVector(const char *algName, enum aws_cryptosdk_alg_id alg_id, const char *pubkey_s, const char *sig_s) {
    uint8_t tmparr[512];
    struct aws_byte_buf tmpbuf = aws_byte_buf_from_array(tmparr, sizeof(tmparr));
    struct aws_byte_buf sigraw = aws_byte_buf_from_c_str(sig_s);

    TEST_ASSERT_SUCCESS(aws_base64_decode(&sigraw, &tmpbuf));

    struct aws_string *pubkey = aws_string_new_from_c_str(aws_default_allocator(), pubkey_s);
    struct aws_string *sig = aws_string_new_from_array(aws_default_allocator(), tmpbuf.buffer, tmpbuf.len);

    if (check_signature(
        aws_cryptosdk_alg_props(alg_id),
        true,
        pubkey, 
        sig,
        &test_cursor
    )) {
        fprintf(stderr, "\nSignature check failed for test vector %s\n", algName);
        return 1;
    }

    aws_string_destroy(pubkey);
    aws_string_destroy(sig);

    return 0;
}

static int t_test_vectors() {
    if (testVector("ALG_AES_128_GCM_IV12_TAG16_HKDF_SHA256_ECDSA_P256", AES_128_GCM_IV12_AUTH16_KDSHA256_SIGEC256,
        "AsPvc4yRhLSzEbcIMQFT5aAG8naQl8y/0IdFNn6fvVtL",
        "MEUCIQDcsouTt0S3LyrtSb2m/zNHaq1ftxBrsvtQ/coYVW3gEwIgYMkVF/0VR7Ld6daZBRIv2ElRvTIEtRFcg5vNYT3yH38=")
    ) {
        return 1;
    }
    if (testVector("ALG_AES_192_GCM_IV12_TAG16_HKDF_SHA384_ECDSA_P384", AES_192_GCM_IV12_AUTH16_KDSHA384_SIGEC384,
        "AoZ0mPKrKqcCyWlF47FYUrk4as696N4WUmv+54kp58hBiGJ22Fm+g4esiICWcOrgfQ==",
        "MGUCMBR4nYG2FBx1RLAPbCdCueFIPVTzmLvr+8OQktUtwDEEsKYQfwvyWe+Kq75QalfYBAIxALpk21eyDgo5xD7nUr6fxsOCYICBd11nLavbdjrQDlDIKZQXIpNHI+/omcZ/y1NGPw=="
    )) {
        return 1;
    }
    if (testVector("ALG_AES_256_GCM_IV12_TAG16_HKDF_SHA384_ECDSA_P384", AES_256_GCM_IV12_AUTH16_KDSHA384_SIGEC384,
        "AoSuBn3WFhsz0A+wDLFIz0u3xC78A6kLqjeXsLtgQC1+o9687i9Xz5v1doJqjBbmQw==",
        "MGYCMQDBx0arx1QluNYOsmZQRrhv2Lc+BDTIbMPDeLHCtZH1ah3VkbYxBBIrr3X4QhJVFSsCMQDbUrtTnKf8+C4aDMiBzMVOLjUlKYc2jxlr245DatQ5HqLBS9inTFNMruUQBF/GEyI="
    )) {
        return 1;
    }

    return 0;
}

static int t_trailing_garbage() {
    // There is an extra 0 byte appended to this public key (prior to base64 encoding)
    AWS_STATIC_STRING_FROM_LITERAL(pubkey, "A7dANHB8VOVfkdxBqZhXmD5xnRCbN8+tYjmq7L4MMa0yAA==");

    const char *sig_s = "MEYCIQDIRrHUpsJDWsguDyT/CY0+IGL7f0W8LdGz2kqXvgfSJwIhAKoy0JFwexw2aqRaI4+TSrC+CKBGHEgSvP/vcQaQDyDR";
    uint8_t tmparr[512];
    struct aws_byte_buf tmpbuf = aws_byte_buf_from_array(tmparr, sizeof(tmparr));
    struct aws_byte_buf sigraw = aws_byte_buf_from_c_str(sig_s);

    TEST_ASSERT_SUCCESS(aws_base64_decode(&sigraw, &tmpbuf));

    struct aws_string *sig = aws_string_new_from_array(aws_default_allocator(), sigraw.buffer, sigraw.len);

    TEST_ASSERT_SUCCESS(check_signature(
        aws_cryptosdk_alg_props(AES_128_GCM_IV12_AUTH16_KDSHA256_SIGEC256),
        false, pubkey, sig, &test_cursor
    ));

    aws_string_destroy(sig);

    return 0;
}

struct test_case signature_test_cases[] = {
    { "signature", "t_basic_signature_sign_verify", t_basic_signature_sign_verify },
    { "signature", "t_signature_length", t_signature_length },
    { "signature", "t_bad_signatures", t_bad_signatures },
    { "signature", "t_key_mismatch", t_key_mismatch },
    { "signature", "t_corrupt_key", t_corrupt_key },
    { "signature", "t_wrong_data", t_wrong_data },
    { "signature", "t_partial_update", t_partial_update },
    { "signature", "t_serialize_privkey", t_serialize_privkey },
    { "signature", "t_empty_signature", t_empty_signature },
    { "signature", "t_test_vectors", t_test_vectors },
    { "signature", "t_trailing_garbage", t_trailing_garbage },
    { NULL }
};<|MERGE_RESOLUTION|>--- conflicted
+++ resolved
@@ -134,12 +134,7 @@
          * Normally, EC signatures have slightly non-deterministic length in DER encoding, make sure that
          * we've successfully made them deterministic
          */
-<<<<<<< HEAD
-        for (int i = 0; i < 256; i++) {
-=======
         for (int i = 0; i < iterations; i++) {
-            size_t decoded_len;
->>>>>>> 9364dbaa
             TEST_ASSERT_SUCCESS(sign_message(props, &pub_key, &sig, &test_cursor));
             TEST_ASSERT_INT_EQ(sig->len, len);
             TEST_ASSERT_SUCCESS(check_signature(props, true, pub_key, sig, &test_cursor));
