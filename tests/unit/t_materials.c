/*
 * Copyright 2018 Amazon.com, Inc. or its affiliates. All Rights Reserved.
 *
 * Licensed under the Apache License, Version 2.0 (the "License"). You may not use
 * this file except in compliance with the License. A copy of the License is
 * located at
 *
 *     http://aws.amazon.com/apache2.0/
 *
 * or in the "license" file accompanying this file. This file is distributed on an
 * "AS IS" BASIS, WITHOUT WARRANTIES OR CONDITIONS OF ANY KIND, either express or
 * implied. See the License for the specific language governing permissions and
 * limitations under the License.
 */

#include <aws/common/array_list.h>
#include <aws/common/string.h>
#include <aws/cryptosdk/default_cmm.h>
<<<<<<< HEAD
#include <aws/cryptosdk/cipher.h>
=======
#include <aws/cryptosdk/session.h>
>>>>>>> f628aa2d
#include "testing.h"
#include "zero_keyring.h"
#include "bad_cmm.h"

static void init_context(struct aws_hash_table *enc_context, struct aws_allocator *alloc) {
    aws_hash_table_init(enc_context, alloc, 4, aws_hash_string, aws_string_eq, aws_string_destroy, aws_string_destroy);
}

int default_cmm_zero_keyring_enc_mat() {
    struct aws_hash_table enc_context;
    struct aws_allocator * alloc = aws_default_allocator();
    struct aws_cryptosdk_keyring * kr = aws_cryptosdk_zero_keyring_new();
    struct aws_cryptosdk_cmm * cmm = aws_cryptosdk_default_cmm_new(alloc, kr);

    init_context(&enc_context, alloc);

    struct aws_cryptosdk_encryption_request req;
    req.enc_context = &enc_context;
    req.requested_alg = 0;
    req.alloc = aws_default_allocator();

    aws_cryptosdk_default_cmm_set_alg_id(cmm, AES_256_GCM_IV12_AUTH16_KDNONE_SIGNONE);

    struct aws_cryptosdk_encryption_materials * enc_mat;
    TEST_ASSERT_INT_EQ(AWS_OP_SUCCESS,
                       aws_cryptosdk_cmm_generate_encryption_materials(cmm, &enc_mat, &req));
    TEST_ASSERT(req.requested_alg != 0);

    TEST_ASSERT_ADDR_EQ(enc_mat->enc_context, &enc_context);
    TEST_ASSERT_INT_EQ(enc_mat->alg, AES_256_GCM_IV12_AUTH16_KDNONE_SIGNONE);
    TEST_ASSERT_INT_EQ(enc_mat->alg, req.requested_alg);

    TEST_ASSERT_BUF_EQ(enc_mat->unencrypted_data_key,
        0x00, 0x00, 0x00, 0x00, 0x00, 0x00, 0x00, 0x00, 0x00, 0x00, 0x00, 0x00, 0x00, 0x00, 0x00, 0x00,
        0x00, 0x00, 0x00, 0x00, 0x00, 0x00, 0x00, 0x00, 0x00, 0x00, 0x00, 0x00, 0x00, 0x00, 0x00, 0x00);

    TEST_ASSERT_INT_EQ(enc_mat->encrypted_data_keys.length, 1);
    struct aws_cryptosdk_edk * edk;
    TEST_ASSERT_INT_EQ(AWS_OP_SUCCESS,
                       aws_array_list_get_at_ptr(&enc_mat->encrypted_data_keys, (void **)&edk, 0));

    TEST_ASSERT_BUF_EQ(edk->enc_data_key, 'n', 'u', 'l', 'l');
    TEST_ASSERT_BUF_EQ(edk->provider_id, 'n', 'u', 'l', 'l');
    TEST_ASSERT_BUF_EQ(edk->provider_info, 'n', 'u', 'l', 'l');

    aws_cryptosdk_encryption_materials_destroy(enc_mat);
<<<<<<< HEAD
    aws_cryptosdk_cmm_destroy(cmm);
    aws_cryptosdk_keyring_destroy(kr);
    aws_hash_table_clean_up(&enc_context);
=======
    aws_cryptosdk_cmm_release(cmm);
    aws_cryptosdk_keyring_release(kr);
>>>>>>> f628aa2d

    return 0;
}

int default_cmm_zero_keyring_dec_mat() {
    struct aws_allocator * alloc = aws_default_allocator();
    struct aws_cryptosdk_keyring * kr = aws_cryptosdk_zero_keyring_new();
    struct aws_cryptosdk_cmm * cmm = aws_cryptosdk_default_cmm_new(alloc, kr);

    struct aws_cryptosdk_decryption_request req;
    req.alg = AES_192_GCM_IV12_AUTH16_KDNONE_SIGNONE;
    req.alloc = aws_default_allocator();

    aws_array_list_init_dynamic(&req.encrypted_data_keys, alloc, 1, sizeof(struct aws_cryptosdk_edk));
    struct aws_cryptosdk_edk edk;
    aws_cryptosdk_literally_null_edk(&edk);

    aws_array_list_push_back(&req.encrypted_data_keys, (void *) &edk);

    struct aws_cryptosdk_decryption_materials * dec_mat;
    TEST_ASSERT_INT_EQ(AWS_OP_SUCCESS, aws_cryptosdk_cmm_decrypt_materials(cmm, &dec_mat, &req));

    TEST_ASSERT_BUF_EQ(dec_mat->unencrypted_data_key,
        0x00, 0x00, 0x00, 0x00, 0x00, 0x00, 0x00, 0x00, 0x00, 0x00, 0x00, 0x00, 0x00, 0x00, 0x00, 0x00,
        0x00, 0x00, 0x00, 0x00, 0x00, 0x00, 0x00, 0x00);

    aws_cryptosdk_decryption_materials_destroy(dec_mat);
    aws_cryptosdk_cmm_release(cmm);
    aws_cryptosdk_keyring_release(kr);
    aws_array_list_clean_up(&req.encrypted_data_keys);
    return 0;
}

int default_cmm_alg_mismatch() {
    struct aws_hash_table enc_context;
    struct aws_allocator * alloc = aws_default_allocator();
    struct aws_cryptosdk_keyring * kr = aws_cryptosdk_zero_keyring_new();
    struct aws_cryptosdk_cmm * cmm = aws_cryptosdk_default_cmm_new(alloc, kr);

    init_context(&enc_context, alloc);

    struct aws_cryptosdk_encryption_request req;
    req.enc_context = &enc_context;
    req.requested_alg = AES_192_GCM_IV12_AUTH16_KDNONE_SIGNONE;
    req.alloc = aws_default_allocator();

    aws_cryptosdk_default_cmm_set_alg_id(cmm, AES_128_GCM_IV12_AUTH16_KDNONE_SIGNONE);

    struct aws_cryptosdk_encryption_materials * enc_mat;
    TEST_ASSERT_ERROR(AWS_CRYPTOSDK_ERR_UNSUPPORTED_FORMAT,
                       aws_cryptosdk_cmm_generate_encryption_materials(cmm, &enc_mat, &req));

    aws_cryptosdk_encryption_materials_destroy(enc_mat);
    aws_cryptosdk_cmm_destroy(cmm);
    aws_cryptosdk_keyring_destroy(kr);
    aws_hash_table_clean_up(&enc_context);

    return 0;
}

int default_cmm_alg_match() {
    struct aws_hash_table enc_context;
    struct aws_allocator * alloc = aws_default_allocator();
    struct aws_cryptosdk_keyring * kr = aws_cryptosdk_zero_keyring_new();
    struct aws_cryptosdk_cmm * cmm = aws_cryptosdk_default_cmm_new(alloc, kr);

    init_context(&enc_context, alloc);

    struct aws_cryptosdk_encryption_request req;
    req.enc_context = &enc_context;
    req.requested_alg = AES_192_GCM_IV12_AUTH16_KDNONE_SIGNONE;
    req.alloc = aws_default_allocator();

    aws_cryptosdk_default_cmm_set_alg_id(cmm, AES_192_GCM_IV12_AUTH16_KDNONE_SIGNONE);

    struct aws_cryptosdk_encryption_materials * enc_mat;
    TEST_ASSERT_SUCCESS(aws_cryptosdk_cmm_generate_encryption_materials(cmm, &enc_mat, &req));
    TEST_ASSERT_INT_EQ(req.requested_alg, AES_192_GCM_IV12_AUTH16_KDNONE_SIGNONE);
    TEST_ASSERT_INT_EQ(enc_mat->alg, req.requested_alg);

    aws_cryptosdk_encryption_materials_destroy(enc_mat);
    aws_cryptosdk_cmm_destroy(cmm);
    aws_cryptosdk_keyring_destroy(kr);
    aws_hash_table_clean_up(&enc_context);

    return 0;
}

static enum aws_cryptosdk_alg_id known_algorithms[] = {
    AES_256_GCM_IV12_AUTH16_KDSHA384_SIGEC384,
    AES_192_GCM_IV12_AUTH16_KDSHA384_SIGEC384,
    AES_128_GCM_IV12_AUTH16_KDSHA256_SIGEC256,
    AES_256_GCM_IV12_AUTH16_KDSHA256_SIGNONE ,
    AES_192_GCM_IV12_AUTH16_KDSHA256_SIGNONE ,
    AES_128_GCM_IV12_AUTH16_KDSHA256_SIGNONE ,
    AES_256_GCM_IV12_AUTH16_KDNONE_SIGNONE,
    AES_192_GCM_IV12_AUTH16_KDNONE_SIGNONE,
    AES_128_GCM_IV12_AUTH16_KDNONE_SIGNONE
};

int default_cmm_context_presence() {
    AWS_STATIC_STRING_FROM_LITERAL(EC_PUBLIC_KEY_FIELD, "aws-crypto-public-key");

    struct aws_hash_table enc_context;
    struct aws_allocator * alloc = aws_default_allocator();
    struct aws_cryptosdk_keyring * kr = aws_cryptosdk_zero_keyring_new();
    struct aws_cryptosdk_cmm * cmm = aws_cryptosdk_default_cmm_new(alloc, kr);

    init_context(&enc_context, alloc);

    for (size_t i = 0; i < sizeof(known_algorithms)/sizeof(*known_algorithms); i++) {
        enum aws_cryptosdk_alg_id alg_id = known_algorithms[i];
        const struct aws_cryptosdk_alg_properties *props = aws_cryptosdk_alg_props(alg_id);

        aws_hash_table_clear(&enc_context);

        struct aws_cryptosdk_encryption_request req;
        req.enc_context = &enc_context;
        req.requested_alg = 0;
        req.alloc = aws_default_allocator();

        aws_cryptosdk_default_cmm_set_alg_id(cmm, alg_id);

        struct aws_cryptosdk_encryption_materials * enc_mat;
        TEST_ASSERT_SUCCESS(aws_cryptosdk_cmm_generate_encryption_materials(cmm, &enc_mat, &req));
        TEST_ASSERT_INT_EQ(alg_id, req.requested_alg);

        struct aws_hash_element *pElem = NULL;

        aws_hash_table_find(&enc_context, EC_PUBLIC_KEY_FIELD, &pElem);
        if (props->signature_len) {
            TEST_ASSERT_ADDR_NOT_NULL(pElem);
            TEST_ASSERT_ADDR_NOT_NULL(enc_mat->signctx);
        } else {
            TEST_ASSERT_ADDR_NULL(pElem);
            TEST_ASSERT_ADDR_NULL(enc_mat->signctx);
        }

        aws_cryptosdk_encryption_materials_destroy(enc_mat);
    }

    aws_cryptosdk_cmm_destroy(cmm);
    aws_cryptosdk_keyring_destroy(kr);
    aws_hash_table_clean_up(&enc_context);

    return 0;
}

int zero_size_cmm_does_not_run_vfs() {
    struct aws_cryptosdk_cmm cmm = aws_cryptosdk_zero_size_cmm();
    TEST_ASSERT_ERROR(AWS_ERROR_UNIMPLEMENTED,
                      aws_cryptosdk_cmm_generate_encryption_materials(&cmm, NULL, NULL));

    TEST_ASSERT_ERROR(AWS_ERROR_UNIMPLEMENTED,
                      aws_cryptosdk_cmm_decrypt_materials(&cmm, NULL, NULL));

    TEST_ASSERT_ERROR(AWS_ERROR_UNIMPLEMENTED,
                      aws_cryptosdk_cmm_release_with_failed_return_value(&cmm));

    return 0;
}

int null_cmm_fails_vf_calls_cleanly() {
    struct aws_cryptosdk_cmm cmm = aws_cryptosdk_null_cmm();
    TEST_ASSERT_ERROR(AWS_ERROR_UNIMPLEMENTED,
                      aws_cryptosdk_cmm_generate_encryption_materials(&cmm, NULL, NULL));

    TEST_ASSERT_ERROR(AWS_ERROR_UNIMPLEMENTED,
                      aws_cryptosdk_cmm_decrypt_materials(&cmm, NULL, NULL));

    TEST_ASSERT_ERROR(AWS_ERROR_UNIMPLEMENTED,
                      aws_cryptosdk_cmm_release_with_failed_return_value(&cmm));
    return 0;
}

int null_materials_release_is_noop() {
    aws_cryptosdk_cmm_release(NULL);
    aws_cryptosdk_keyring_release(NULL);

    return 0;
}

static bool destroy_called = false;
static void track_destroy_cmm(struct aws_cryptosdk_cmm *cmm) {
    (void)cmm;

    destroy_called = true;
}

static void track_destroy_keyring(struct aws_cryptosdk_keyring *keyring) {
    (void)keyring;

    destroy_called = true;
}

static const struct aws_cryptosdk_cmm_vt track_destroy_cmm_vt = {
    .vt_size = sizeof(track_destroy_cmm_vt),
    .name = "track_destroy_cmm_vt",
    .destroy = track_destroy_cmm
};

static const struct aws_cryptosdk_keyring_vt track_destroy_keyring_vt = {
    .vt_size = sizeof(track_destroy_keyring_vt),
    .name = "track_destroy_keyring_vt",
    .destroy = track_destroy_keyring
};

static int refcount_keyring() {
    struct aws_cryptosdk_keyring keyring;
    aws_cryptosdk_keyring_base_init(&keyring, &track_destroy_keyring_vt);
    destroy_called = false;

    TEST_ASSERT_INT_EQ(aws_atomic_load_int(&keyring.refcount), 1);
    TEST_ASSERT_ADDR_EQ(&keyring, aws_cryptosdk_keyring_retain(&keyring));
    TEST_ASSERT_INT_EQ(aws_atomic_load_int(&keyring.refcount), 2);
    TEST_ASSERT_INT_EQ(destroy_called, false);
    TEST_ASSERT_ADDR_EQ(&keyring, aws_cryptosdk_keyring_retain(&keyring));
    TEST_ASSERT_INT_EQ(aws_atomic_load_int(&keyring.refcount), 3);
    TEST_ASSERT_INT_EQ(destroy_called, false);

    aws_cryptosdk_keyring_release(&keyring);
    TEST_ASSERT_INT_EQ(aws_atomic_load_int(&keyring.refcount), 2);
    TEST_ASSERT_INT_EQ(destroy_called, false);

    aws_cryptosdk_keyring_release(&keyring);
    TEST_ASSERT_INT_EQ(aws_atomic_load_int(&keyring.refcount), 1);
    TEST_ASSERT_INT_EQ(destroy_called, false);

    aws_cryptosdk_keyring_release(&keyring);
    TEST_ASSERT_INT_EQ(destroy_called, true);

    return 0;
}

static int refcount_cmm() {
    struct aws_cryptosdk_cmm cmm;
    aws_cryptosdk_cmm_base_init(&cmm, &track_destroy_cmm_vt);
    destroy_called = false;

    TEST_ASSERT_INT_EQ(aws_atomic_load_int(&cmm.refcount), 1);
    TEST_ASSERT_ADDR_EQ(&cmm, aws_cryptosdk_cmm_retain(&cmm));
    TEST_ASSERT_INT_EQ(aws_atomic_load_int(&cmm.refcount), 2);
    TEST_ASSERT_INT_EQ(destroy_called, false);
    TEST_ASSERT_ADDR_EQ(&cmm, aws_cryptosdk_cmm_retain(&cmm));
    TEST_ASSERT_INT_EQ(aws_atomic_load_int(&cmm.refcount), 3);
    TEST_ASSERT_INT_EQ(destroy_called, false);

    aws_cryptosdk_cmm_release(&cmm);
    TEST_ASSERT_INT_EQ(aws_atomic_load_int(&cmm.refcount), 2);
    TEST_ASSERT_INT_EQ(destroy_called, false);

    aws_cryptosdk_cmm_release(&cmm);
    TEST_ASSERT_INT_EQ(aws_atomic_load_int(&cmm.refcount), 1);
    TEST_ASSERT_INT_EQ(destroy_called, false);

    aws_cryptosdk_cmm_release(&cmm);
    TEST_ASSERT_INT_EQ(destroy_called, true);

    return 0;
}

static int session_updates_cmm_refcount() {
    struct aws_cryptosdk_cmm cmm;
    struct aws_cryptosdk_session *session;
    aws_cryptosdk_cmm_base_init(&cmm, &track_destroy_cmm_vt);
    destroy_called = false;

    TEST_ASSERT_INT_EQ(aws_atomic_load_int(&cmm.refcount), 1);

    session = aws_cryptosdk_session_new_from_cmm(aws_default_allocator(), AWS_CRYPTOSDK_ENCRYPT, &cmm);
    TEST_ASSERT_INT_EQ(aws_atomic_load_int(&cmm.refcount), 2);

    aws_cryptosdk_cmm_release(&cmm);
    TEST_ASSERT_INT_EQ(aws_atomic_load_int(&cmm.refcount), 1);

    aws_cryptosdk_session_destroy(session);
    TEST_ASSERT_INT_EQ(destroy_called, true);

    return 0;
}

struct test_case materials_test_cases[] = {
    { "materials", "default_cmm_zero_keyring_enc_mat", default_cmm_zero_keyring_enc_mat },
    { "materials", "default_cmm_zero_keyring_dec_mat", default_cmm_zero_keyring_dec_mat },
    { "materials", "default_cmm_alg_mismatch", default_cmm_alg_mismatch },
    { "materials", "default_cmm_alg_match", default_cmm_alg_match },
    { "materials", "default_cmm_context_presence", default_cmm_context_presence },
    { "materials", "zero_size_cmm_does_not_run_vfs", zero_size_cmm_does_not_run_vfs },
    { "materials", "null_cmm_fails_vf_calls_cleanly", null_cmm_fails_vf_calls_cleanly },
    { "materials", "null_materials_release_is_noop", null_materials_release_is_noop },
    { "materials", "refcount_cmm", refcount_cmm },
    { "materials", "refcount_keyring", refcount_keyring },
    { "materials", "session_updates_cmm_refcount", session_updates_cmm_refcount },
    { NULL }
};<|MERGE_RESOLUTION|>--- conflicted
+++ resolved
@@ -16,11 +16,8 @@
 #include <aws/common/array_list.h>
 #include <aws/common/string.h>
 #include <aws/cryptosdk/default_cmm.h>
-<<<<<<< HEAD
 #include <aws/cryptosdk/cipher.h>
-=======
 #include <aws/cryptosdk/session.h>
->>>>>>> f628aa2d
 #include "testing.h"
 #include "zero_keyring.h"
 #include "bad_cmm.h"
@@ -67,14 +64,9 @@
     TEST_ASSERT_BUF_EQ(edk->provider_info, 'n', 'u', 'l', 'l');
 
     aws_cryptosdk_encryption_materials_destroy(enc_mat);
-<<<<<<< HEAD
-    aws_cryptosdk_cmm_destroy(cmm);
-    aws_cryptosdk_keyring_destroy(kr);
+    aws_cryptosdk_cmm_release(cmm);
+    aws_cryptosdk_keyring_release(kr);
     aws_hash_table_clean_up(&enc_context);
-=======
-    aws_cryptosdk_cmm_release(cmm);
-    aws_cryptosdk_keyring_release(kr);
->>>>>>> f628aa2d
 
     return 0;
 }
@@ -128,8 +120,8 @@
                        aws_cryptosdk_cmm_generate_encryption_materials(cmm, &enc_mat, &req));
 
     aws_cryptosdk_encryption_materials_destroy(enc_mat);
-    aws_cryptosdk_cmm_destroy(cmm);
-    aws_cryptosdk_keyring_destroy(kr);
+    aws_cryptosdk_cmm_release(cmm);
+    aws_cryptosdk_keyring_release(kr);
     aws_hash_table_clean_up(&enc_context);
 
     return 0;
@@ -156,8 +148,8 @@
     TEST_ASSERT_INT_EQ(enc_mat->alg, req.requested_alg);
 
     aws_cryptosdk_encryption_materials_destroy(enc_mat);
-    aws_cryptosdk_cmm_destroy(cmm);
-    aws_cryptosdk_keyring_destroy(kr);
+    aws_cryptosdk_cmm_release(cmm);
+    aws_cryptosdk_keyring_release(kr);
     aws_hash_table_clean_up(&enc_context);
 
     return 0;
@@ -216,8 +208,8 @@
         aws_cryptosdk_encryption_materials_destroy(enc_mat);
     }
 
-    aws_cryptosdk_cmm_destroy(cmm);
-    aws_cryptosdk_keyring_destroy(kr);
+    aws_cryptosdk_cmm_release(cmm);
+    aws_cryptosdk_keyring_release(kr);
     aws_hash_table_clean_up(&enc_context);
 
     return 0;
